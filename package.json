{
    "name": "graphhopper-maps-react",
    "version": "0.0.0",
    "description": "react dummy",
    "main": "index.js",
    "scripts": {
        "format": "prettier --write \"src/**/*.{css,ts,tsx,html}\" \"test/**/*.{js,ts,jsx,tsx}\" \"jest.config.js\" \"webpack.*.js\"",
        "serve": "webpack serve --config webpack.dev.js",
        "build": "webpack --config webpack.prod.js",
        "build-debug": "webpack --config webpack.dev.js",
        "test": "jest"
    },
    "dependencies": {
<<<<<<< HEAD
        "leaflet.heightgraph": "git+https://easbar@github.com/easbar/Leaflet.Heightgraph.git#82cff7b3013dd73d7221521c5b404ded6439e050",
        "mapbox-gl": "^1.13.0",
        "nosleep.js": "^0.12.0",
=======
        "leaflet.heightgraph": "github:easbar/Leaflet.Heightgraph#82cff7b3013dd73d7221521c5b404ded6439e050",
>>>>>>> f8056981
        "react": "^17.0.1",
        "react-dom": "^17.0.1",
        "react-map-gl": "^5.3.15",
        "react-responsive": "^8.2.0"
    },
    "devDependencies": {
        "@svgr/webpack": "^5.5.0",
        "@types/react": "^17.0.1",
        "@types/react-dom": "^17.0.1",
        "awesome-typescript-loader": "^5.2.1",
        "css-loader": "^5.0.2",
        "favicons": "^6.2.1",
        "favicons-webpack-plugin": "^5.0.2",
        "html-webpack-plugin": "^5.1.0",
        "jest": "^26.6.3",
        "jest-fetch-mock": "^3.0.3",
        "prettier": "2.2.1",
        "source-map-loader": "^2.0.1",
        "style-loader": "^2.0.0",
        "ts-jest": "^26.5.1",
        "typescript": "^4.1.5",
        "webpack": "^5.22.0",
        "webpack-cli": "^4.5.0",
        "webpack-dev-server": "^3.11.2",
        "webpack-merge": "^5.7.3"
    }
}<|MERGE_RESOLUTION|>--- conflicted
+++ resolved
@@ -11,13 +11,8 @@
         "test": "jest"
     },
     "dependencies": {
-<<<<<<< HEAD
-        "leaflet.heightgraph": "git+https://easbar@github.com/easbar/Leaflet.Heightgraph.git#82cff7b3013dd73d7221521c5b404ded6439e050",
-        "mapbox-gl": "^1.13.0",
         "nosleep.js": "^0.12.0",
-=======
         "leaflet.heightgraph": "github:easbar/Leaflet.Heightgraph#82cff7b3013dd73d7221521c5b404ded6439e050",
->>>>>>> f8056981
         "react": "^17.0.1",
         "react-dom": "^17.0.1",
         "react-map-gl": "^5.3.15",
