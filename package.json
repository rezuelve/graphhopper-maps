--- conflicted
+++ resolved
@@ -19,35 +19,15 @@
     },
     "devDependencies": {
         "@svgr/webpack": "^5.5.0",
-<<<<<<< HEAD
-        "@types/jest": "^27.0.2",
-        "@types/react": "^17.0.1",
-        "@types/react-dom": "^17.0.1",
-        "css-loader": "^5.0.2",
-        "favicons": "^6.2.1",
-=======
         "@types/jest": "^26.0.24",
         "@types/react": "^17.0.36",
         "@types/react-dom": "^17.0.11",
         "css-loader": "^6.5.1",
         "favicons": "^6.2.2",
->>>>>>> fbe18e16
         "favicons-webpack-plugin": "^5.0.2",
         "html-webpack-plugin": "^5.5.0",
         "jest": "^26.6.3",
         "jest-fetch-mock": "^3.0.3",
-<<<<<<< HEAD
-        "prettier": "2.2.1",
-        "source-map-loader": "^2.0.1",
-        "style-loader": "^2.0.0",
-        "ts-jest": "^26.5.1",
-        "ts-loader": "^9.2.6",
-        "typescript": "^4.1.5",
-        "webpack": "^5.22.0",
-        "webpack-cli": "^4.5.0",
-        "webpack-dev-server": "^3.11.2",
-        "webpack-merge": "^5.7.3"
-=======
         "prettier": "2.4.1",
         "source-map-loader": "^3.0.0",
         "style-loader": "^3.3.1",
@@ -58,6 +38,5 @@
         "webpack-cli": "^4.9.1",
         "webpack-dev-server": "^4.5.0",
         "webpack-merge": "^5.8.0"
->>>>>>> fbe18e16
     }
 }