## Licenses

GraphHopper Maps licensed under the Apache license, Version 2.0

Copyright 2020 - 2021 GraphHopper GmbH

It includes the following software and creative work:

<<<<<<< HEAD
-   see package.json for the direct dependencies
-   "my location" and "volume up/off" images from Google Fonts - Apache License 2.0
=======
 * see package.json for the direct dependencies
 * "my location" image from Google Fonts - Apache License 2.0
>>>>>>> 2836cbe2
<|MERGE_RESOLUTION|>--- conflicted
+++ resolved
@@ -6,10 +6,5 @@
 
 It includes the following software and creative work:
 
-<<<<<<< HEAD
--   see package.json for the direct dependencies
--   "my location" and "volume up/off" images from Google Fonts - Apache License 2.0
-=======
- * see package.json for the direct dependencies
- * "my location" image from Google Fonts - Apache License 2.0
->>>>>>> 2836cbe2
+ - see package.json for the direct dependencies
+ - "my location" and "volume up/off" images from Google Fonts - Apache License 2.0