--- conflicted
+++ resolved
@@ -10,11 +10,7 @@
  * copy config.js to config-local.js and enter your GraphHopper API key for routing (get it at https://www.graphhopper.com)
    or change the 'api' field and point it at your local GraphHopper server, e.g. `api: http://localhost:8989/`.
  * optional: setup api keys for the other tile providers, see MapOptionsStore.ts. you can also change the default tile layer in config-local.js
-<<<<<<< HEAD
- * make sure node/npm is installed. we recommend using the gallium LTS (node v16.13.0 & npm v8.1.0)
-=======
  * make sure node/npm is installed. we recommend using the fermium LTS (node v14.18.1 & npm v6.14.15)
->>>>>>> fbe18e16
  * npm install
  * npm run serve
  * open browser at http://0.0.0.0:3000/
