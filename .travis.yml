language: node_js
node_js: lts/*

global:
    # include $HOME for aws command
    - PATH=$HOME/.local/bin:$PATH
    # provide secret keys, so that awscli understands them
    - travis encrypt AWS_ACCESS_KEY_ID=$S3_KEY_ID --add
    - travis encrypt AWS_SECRET_ACCESS_KEY=$S3_KEY --add

script: npm run build-debug && npm run test

# install awscli command line tool to sync files to s3
before_deploy: pip install --user awscli

deploy:
    on:
        all_branches: master
    skip_cleanup: true
    provider: script
    script:
        # upload all files from ./dist folder and delete files on s3 which are not in current build
<<<<<<< HEAD
        - aws s3 sync ./dist s3://gh-maps-react --delete

#cache:
#  npm: false
=======
        - aws s3 sync ./dist s3://gh-maps-react/$TRAVIS_BRANCH --delete
>>>>>>> f8056981
<|MERGE_RESOLUTION|>--- conflicted
+++ resolved
@@ -20,11 +20,4 @@
     provider: script
     script:
         # upload all files from ./dist folder and delete files on s3 which are not in current build
-<<<<<<< HEAD
-        - aws s3 sync ./dist s3://gh-maps-react --delete
-
-#cache:
-#  npm: false
-=======
-        - aws s3 sync ./dist s3://gh-maps-react/$TRAVIS_BRANCH --delete
->>>>>>> f8056981
+        - aws s3 sync ./dist s3://gh-maps-react/$TRAVIS_BRANCH --delete