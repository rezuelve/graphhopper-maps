--- conflicted
+++ resolved
@@ -42,10 +42,6 @@
     )
 }
 
-<<<<<<< HEAD
-export function getSignName(sign: number, index: number) {
-    if (index === 0) return markerIconGreen
-=======
 function getTurnSign(sign: number, index: number) {
     // from, via and to signs are special
     if (index === 0 || sign === 4 || sign === 5) {
@@ -57,7 +53,6 @@
         } else {
             markerColor = QueryStore.getMarkerColor(QueryPointType.Via)
         }
->>>>>>> 08cb5454
 
         return (
             <div className={styles.sign}>
@@ -65,10 +60,10 @@
             </div>
         )
     }
-    return <img className={styles.sign} src={getSignName(sign)} alt={'turn instruction'} />
+    return <img className={styles.sign} src={getSignName(sign, index)} alt={'turn instruction'} />
 }
 
-function getSignName(sign: number) {
+export function getSignName(sign: number, index: number) {
     switch (sign) {
         case -98:
             return uTurn
