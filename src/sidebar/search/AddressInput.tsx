import React, { useCallback, useEffect, useRef, useState } from 'react'
import { QueryPoint, QueryPointType } from '@/stores/QueryStore'
import { GeocodingHit } from '@/api/graphhopper'
import { ErrorAction } from '@/actions/Actions'
import GeocodingResult from '@/sidebar/search/GeocodingResult'
import Dispatcher from '@/stores/Dispatcher'

import styles from './AddressInput.module.css'
import { ApiImpl } from '@/api/Api'
import { tr } from '@/translation/Translation'

export interface AddressInputProps {
    point: QueryPoint
    autofocus: boolean
    onCancel: () => void
    onAddressSelected: (hit: GeocodingHit) => void
    onChange: (value: string) => void
}

export default function AddressInput(props: AddressInputProps) {
    // controlled component pattern with initial value set from props
    const [text, setText] = useState(props.point.queryText)
    useEffect(() => setText(props.point.queryText), [props.point.queryText])

    // container for geocoding results which get set by the geocoder class and set to empty if the undelying query point gets changed from outside
    const [geocodingResults, setGeocodingResults] = useState<GeocodingHit[]>([])
    const [geocoder] = useState(new Geocoder(hits => setGeocodingResults(hits)))
    useEffect(() => setGeocodingResults([]), [props.point])

    // highlighted result of geocoding results. Keep track which index is highlighted and change things on ArrowUp and Down
    // on Enter select highlighted result or the 0th if nothing is highlighted
    const [highlightedResult, setHighlightedResult] = useState<number>(-1)
    useEffect(() => setHighlightedResult(-1), [geocodingResults])
    const searchInput = useRef<HTMLInputElement>(null)
    const onKeypress = useCallback(
        (event: React.KeyboardEvent<HTMLInputElement>) => {
            if (event.key === 'Escape') {
                searchInput.current!.blur()
                return
            }
            if (geocodingResults.length === 0) return

            switch (event.key) {
                case 'ArrowUp':
                    setHighlightedResult(i => calculateHighlightedIndex(geocodingResults.length, i, -1))
                    break
                case 'ArrowDown':
                    setHighlightedResult(i => calculateHighlightedIndex(geocodingResults.length, i, 1))
                    break
                case 'Enter':
                case 'Tab':
                    // by default use the first result, otherwise the highlighted one
                    const index = highlightedResult >= 0 ? highlightedResult : 0

                    // it seems like the order of the blur and onAddressSelected statement is important...
                    searchInput.current!.blur()
                    selectHit(props, geocodingResults[index])
                    break
            }
        },
        [geocodingResults, highlightedResult]
    )

    // keep track of focus and toggle fullscreen display on small screens
    const [hasFocus, setHasFocus] = useState(false)
    const containerClass = hasFocus ? styles.container + ' ' + styles.fullscreen : styles.container
    const type = props.point.type
    if (hasFocus && text.length == 0 && geocodingResults.length == 0)
        geocodingResults.push({
            osm_id: 'current_location', // required for React (for the "key" attribute of the list)
            name: tr('current_location'),
            osm_type: 'current_location', // required to internally identify the special geocoding result
        } as GeocodingHit)

    return (
        <div className={containerClass}>
            <div className={styles.inputContainer}>
                <input
                    className={styles.input}
                    type="text"
                    ref={searchInput}
                    onChange={e => {
                        setText(e.target.value)
                        geocoder.request(e.target.value)
                        props.onChange(e.target.value)
                    }}
                    onKeyDown={onKeypress}
                    onFocus={event => {
                        setHasFocus(true)
                        event.target.select()
                    }}
                    onBlur={() => {
                        geocoder.cancel()
                        setHasFocus(false)
                        setGeocodingResults([])
                    }}
                    value={text}
                    autoFocus={props.autofocus}
                    placeholder={tr(
                        type == QueryPointType.From ? 'from_hint' : type == QueryPointType.To ? 'to_hint' : 'via_hint'
                    )}
                />
                <button className={styles.btnClose} onClick={() => setHasFocus(false)}>
                    Close
                </button>
            </div>

            {geocodingResults.length > 0 && (
                <div className={styles.popup}>
                    <GeocodingResult
                        hits={geocodingResults}
                        highlightedHit={geocodingResults[highlightedResult]}
                        onSelectHit={hit => {
                            // it seems like the order of the blur and onAddressSelected statement is important...
                            searchInput.current!.blur()
                            selectHit(props, hit)
                        }}
                    />
                </div>
            )}
        </div>
    )
}

function selectHit(props: AddressInputProps, hit: GeocodingHit) {
    if (hit.osm_type === 'current_location') {
        if (!navigator.geolocation) {
            Dispatcher.dispatch(new ErrorAction('Location search not available in this browser'))
            return
        }

        props.onAddressSelected({ ...hit, name: tr('searching_location') + ' ...' })
<<<<<<< HEAD
        // Warning: getCurrentPosition() and watchPosition() might interfer (call clearWatch properly)
=======
        // TODO: getCurrentPosition() and watchPosition() might interfer (call clearWatch properly or test if current location already exists)
>>>>>>> 1613c4eb
        navigator.geolocation.getCurrentPosition(
            position => {
                props.onAddressSelected({
                    ...hit,
                    point: { lat: position.coords.latitude, lng: position.coords.longitude },
                })
            },
            error => {
                Dispatcher.dispatch(new ErrorAction(tr('searching_location_failed') + ': ' + error.message))
                props.onAddressSelected({ ...hit, name: '' })
<<<<<<< HEAD
            }
            //{ timeout: 300_000, maximumAge: 5_000 }
=======
            },
            // DO NOT use e.g. maximumAge: 5_000 -> getCurrentPosition will then never return on mobile firefox!?
            { timeout: 300_000 }
>>>>>>> 1613c4eb
        )
    } else {
        props.onAddressSelected(hit)
    }
}

function calculateHighlightedIndex(length: number, currentIndex: number, incrementBy: number) {
    const nextIndex = currentIndex + incrementBy
    if (nextIndex >= length) return 0
    if (nextIndex < 0) return length - 1
    return nextIndex
}

/**
 * This could definitely be achieved with an effect. But after trying for a while I saved some money and wrote it the
 * Way I know. If we hire an 10+ react developer, this should be changed.
 */
class Geocoder {
    private requestId = 0
    private readonly timeout = new Timout(200)
    private readonly api = new ApiImpl()
    private readonly onSuccess: (hits: GeocodingHit[]) => void

    constructor(onSuccess: (hits: GeocodingHit[]) => void) {
        this.onSuccess = onSuccess
    }

    request(query: string) {
        this.requestAsync(query).then(() => {})
    }

    cancel() {
        // invalidates last request if there is one
        this.getNextId()
    }

    async requestAsync(query: string) {
        const currentId = this.getNextId()
        this.timeout.cancel()
        if (!query || query.length < 2) return

        await this.timeout.wait()
        try {
            const result = await this.api.geocode(query)
            const hits = Geocoder.filterDuplicates(result.hits)
            if (currentId === this.requestId) this.onSuccess(hits)
        } catch (reason) {
            throw Error('Could not get geocoding results because: ' + reason)
        }
    }

    private getNextId() {
        this.requestId++
        return this.requestId
    }

    private static filterDuplicates(hits: GeocodingHit[]) {
        const set: Set<string> = new Set()
        return hits.filter(hit => {
            if (!set.has(hit.osm_id)) {
                set.add(hit.osm_id)
                return true
            }
            return false
        })
    }
}

class Timout {
    private readonly delay: number
    private handle: number = 0

    constructor(delay: number) {
        this.delay = delay
    }

    wait() {
        return new Promise(resolve => {
            this.handle = window.setTimeout(resolve, this.delay)
        })
    }
    cancel() {
        clearTimeout(this.handle)
    }
}<|MERGE_RESOLUTION|>--- conflicted
+++ resolved
@@ -130,11 +130,7 @@
         }
 
         props.onAddressSelected({ ...hit, name: tr('searching_location') + ' ...' })
-<<<<<<< HEAD
-        // Warning: getCurrentPosition() and watchPosition() might interfer (call clearWatch properly)
-=======
         // TODO: getCurrentPosition() and watchPosition() might interfer (call clearWatch properly or test if current location already exists)
->>>>>>> 1613c4eb
         navigator.geolocation.getCurrentPosition(
             position => {
                 props.onAddressSelected({
@@ -145,14 +141,9 @@
             error => {
                 Dispatcher.dispatch(new ErrorAction(tr('searching_location_failed') + ': ' + error.message))
                 props.onAddressSelected({ ...hit, name: '' })
-<<<<<<< HEAD
-            }
-            //{ timeout: 300_000, maximumAge: 5_000 }
-=======
             },
             // DO NOT use e.g. maximumAge: 5_000 -> getCurrentPosition will then never return on mobile firefox!?
             { timeout: 300_000 }
->>>>>>> 1613c4eb
         )
     } else {
         props.onAddressSelected(hit)
