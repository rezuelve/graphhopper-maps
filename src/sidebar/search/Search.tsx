--- conflicted
+++ resolved
@@ -7,12 +7,7 @@
 import RemoveIcon from '../times-solid.svg'
 import AddIcon from './plus-circle-solid.svg'
 import PlainButton from '@/PlainButton'
-<<<<<<< HEAD
-import { RoutingVehicle } from '@/api/graphhopper'
-=======
-import { GeocodingHit, RoutingProfile } from '@/api/graphhopper'
-import Api, { ApiImpl } from '@/api/Api'
->>>>>>> dda88dd7
+import { RoutingProfile } from '@/api/graphhopper'
 
 import AddressInput from '@/sidebar/search/AddressInput'
 import { convertToQueryText } from '@/Converters'
@@ -46,12 +41,7 @@
                 <AddIcon />
                 <span>Add Point</span>
             </PlainButton>
-<<<<<<< HEAD
-            <RoutingVehicles routingVehicles={routingVehicles} selectedVehicle={selectedVehicle} />
-=======
             <RoutingProfiles routingProfiles={routingProfiles} selectedProfile={selectedProfile} />
-            <GeocodingResults hits={geocodingHits} onSelectHit={handleHitSelected} />
->>>>>>> dda88dd7
         </div>
     )
 }
