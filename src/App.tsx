--- conflicted
+++ resolved
@@ -140,7 +140,6 @@
             <div className={styles.mapOptions}>
                 <MapOptions {...mapOptions} />
             </div>
-<<<<<<< HEAD
             {location.turnNavigation ? (
                 <div className={styles.turnNavigation}>
                     <TurnNavigation path={route.selectedPath} location={location} />
@@ -148,48 +147,25 @@
             ) : (
                 <div className={styles.sidebar}>
                     <div className={styles.sidebarContent}>
+                        <div className={styles.search}>
+                            <Search
+                                points={query.queryPoints}
+                                routingProfiles={info.profiles}
+                                selectedProfile={query.routingProfile}
+                                autofocus={true}
+                            />
+                        </div>
                         <div>{!error.isDismissed && <ErrorMessage error={error} />}</div>
-                        <div>
-                            <div className={styles.search}>
-                                <Search
-                                    points={query.queryPoints}
-                                    routingProfiles={info.profiles}
-                                    selectedProfile={query.routingProfile}
-                                />
-                            </div>
-                            <div className={styles.routingResult}>
-                                <RoutingResults
-                                    paths={route.routingResult.paths}
-                                    selectedPath={route.selectedPath}
-                                    currentRequest={query.currentRequest}
-                                />
-                            </div>
-                            <div className={styles.poweredBy}>
-                                <PoweredBy />
-                            </div>
+                        <div className={styles.routingResult}>
+                            <RoutingResults
+                                paths={route.routingResult.paths}
+                                selectedPath={route.selectedPath}
+                                currentRequest={query.currentRequest}
+                            />
                         </div>
-=======
-            <div className={styles.sidebar}>
-                <div className={styles.sidebarContent}>
-                    <div className={styles.search}>
-                        <Search
-                            points={query.queryPoints}
-                            routingProfiles={info.profiles}
-                            selectedProfile={query.routingProfile}
-                            autofocus={true}
-                        />
-                    </div>
-                    <div>{!error.isDismissed && <ErrorMessage error={error} />}</div>
-                    <div className={styles.routingResult}>
-                        <RoutingResults
-                            paths={route.routingResult.paths}
-                            selectedPath={route.selectedPath}
-                            currentRequest={query.currentRequest}
-                        />
-                    </div>
-                    <div className={styles.poweredBy}>
-                        <PoweredBy />
->>>>>>> 86ea9488
+                        <div className={styles.poweredBy}>
+                            <PoweredBy />
+                        </div>
                     </div>
                 </div>
             )}
