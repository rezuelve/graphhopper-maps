--- conflicted
+++ resolved
@@ -1,9 +1,5 @@
 import React, { useEffect, useState } from 'react'
-<<<<<<< HEAD
-import Sidebar from '@/sidebar/Sidebar'
 import TurnNavigation from '@/turnNavigation/TurnNavigation'
-=======
->>>>>>> 42b96e60
 import styles from './App.module.css'
 import {
     getApiInfoStore,
@@ -76,7 +72,7 @@
     if (location.turnNavigation)
         return (
             <div className={styles.appWrapper}>
-                <div className={styles.map}>
+                <div className={styles.smallScreenMap}>
                     <MapComponent
                         queryPoints={query.queryPoints}
                         paths={route.routingResult.paths}
@@ -89,6 +85,13 @@
                 <div className={styles.turnNavigation}>
                     <TurnNavigation path={route.selectedPath} currentLocation={location.coordinate} />
                 </div>
+                <div className={styles.smallScreenRoutingResult}>
+                    <RoutingResults
+                        paths={route.routingResult.paths}
+                        selectedPath={route.selectedPath}
+                        currentRequest={query.currentRequest}
+                    />
+                </div>
             </div>
         )
 
@@ -136,7 +139,6 @@
                     selectedPath={route.selectedPath}
                     bbox={bbox}
                     mapStyle={mapOptions.selectedStyle}
-                    location={location}
                 />
             </div>
             <div className={styles.mapOptions}>
