import Store from '@/stores/Store'
import { Action } from '@/stores/Dispatcher'
<<<<<<< HEAD
import { MapIsLoaded, SelectMapStyle, ToggleRoutingGraph } from '@/actions/Actions'
=======
import { MapIsLoaded, SelectMapStyle } from '@/actions/Actions'
import config from 'config'

const osApiKey = config.keys.omniscale
const mapTilerKey = config.keys.maptiler
const thunderforestApiKey = config.keys.thunderforest
const kurvigerApiKey = config.keys.kurviger
>>>>>>> f3dd1e70

const osmAttribution =
    '&copy; <a href="http://www.openstreetmap.org/copyright" target="_blank">OpenStreetMap</a> contributors'

export interface MapOptionsStoreState {
    styleOptions: StyleOption[]
    selectedStyle: StyleOption
    routingGraphEnabled: boolean
    isMapLoaded: boolean
}

export interface StyleOption {
    name: string
    type: 'raster' | 'vector'
    url: string[] | string
    attribution: string
    maxZoom?: number
}

export interface RasterStyle extends StyleOption {
    type: 'raster'
    url: string[]
}

export interface VectorStyle extends StyleOption {
    type: 'vector'
    url: string
}

const mapTiler: VectorStyle = {
    name: 'MapTiler',
    type: 'vector',
    url: 'https://api.maptiler.com/maps/1f566542-c726-4cc5-8f2d-2309b90083db/style.json?key=' + mapTilerKey,
    attribution: osmAttribution + ', &copy; <a href="https://www.maptiler.com/copyright/" target="_blank">MapTiler</a>',
}
const mapTilerSatellite: VectorStyle = {
    name: 'MapTiler Satellite',
    type: 'vector',
    url: 'https://api.maptiler.com/maps/hybrid/style.json?key=' + mapTilerKey,
    attribution: osmAttribution + ', &copy; <a href="https://www.maptiler.com/copyright/" target="_blank">MapTiler</a>',
}
const osmOrg: RasterStyle = {
    name: 'OpenStreetMap',
    type: 'raster',
    url: [
        'https://a.tile.openstreetmap.org/{z}/{x}/{y}.png',
        'https://b.tile.openstreetmap.org/{z}/{x}/{y}.png',
        'https://c.tile.openstreetmap.org/{z}/{x}/{y}.png',
    ],
    attribution: osmAttribution,
}
const omniscale: RasterStyle = {
    name: 'Omniscale',
    type: 'raster',
    url: ['https://maps.omniscale.net/v2/' + osApiKey + '/style.default/{z}/{x}/{y}.png'],
    attribution: osmAttribution + ', &copy; <a href="https://maps.omniscale.com/" target="_blank">Omniscale</a>',
}
const esriSatellite: RasterStyle = {
    name: 'Esri Satellite',
    type: 'raster',
    url: ['https://server.arcgisonline.com/ArcGIS/rest/services/World_Imagery/MapServer/tile/{z}/{y}/{x}'],
    attribution:
        '&copy; <a href="http://www.esri.com/" target="_blank">Esri</a>' +
        ' i-cubed, USDA, USGS, AEX, GeoEye, Getmapping, Aerogrid, IGN, IGP, UPR-EGP, and the GIS User Community',
    maxZoom: 18,
}
const tfTransport: RasterStyle = {
    name: 'TF Transport',
    type: 'raster',
    url: [
        'https://a.tile.thunderforest.com/transport/{z}/{x}/{y}@2x.png?apikey=' + thunderforestApiKey,
        'https://b.tile.thunderforest.com/transport/{z}/{x}/{y}@2x.png?apikey=' + thunderforestApiKey,
        'https://c.tile.thunderforest.com/transport/{z}/{x}/{y}@2x.png?apikey=' + thunderforestApiKey,
    ],
    attribution:
        osmAttribution +
        ', <a href="https://www.thunderforest.com/maps/transport/" target="_blank">Thunderforest Transport</a>',
}
const tfCycle: RasterStyle = {
    name: 'TF Cycle',
    type: 'raster',
    url: [
        'https://a.tile.thunderforest.com/cycle/{z}/{x}/{y}@2x.png?apikey=' + thunderforestApiKey,
        'https://b.tile.thunderforest.com/cycle/{z}/{x}/{y}@2x.png?apikey=' + thunderforestApiKey,
        'https://c.tile.thunderforest.com/cycle/{z}/{x}/{y}@2x.png?apikey=' + thunderforestApiKey,
    ],
    attribution:
        osmAttribution +
        ', <a href="https://www.thunderforest.com/maps/opencyclemap/" target="_blank">Thunderforest Cycle</a>',
}
const tfOutdoors: RasterStyle = {
    name: 'TF Outdoors',
    type: 'raster',
    url: [
        'https://a.tile.thunderforest.com/outdoors/{z}/{x}/{y}@2x.png?apikey=' + thunderforestApiKey,
        'https://b.tile.thunderforest.com/outdoors/{z}/{x}/{y}@2x.png?apikey=' + thunderforestApiKey,
        'https://c.tile.thunderforest.com/outdoors/{z}/{x}/{y}@2x.png?apikey=' + thunderforestApiKey,
    ],
    attribution:
        osmAttribution +
        ', <a href="https://www.thunderforest.com/maps/outdoors/" target="_blank">Thunderforest Outdoors</a>',
}
const tfAtlas: RasterStyle = {
    name: 'TF Atlas',
    type: 'raster',
    url: [
        'https://a.tile.thunderforest.com/atlas/{z}/{x}/{y}@2x.png?apikey=' + thunderforestApiKey,
        'https://b.tile.thunderforest.com/atlas/{z}/{x}/{y}@2x.png?apikey=' + thunderforestApiKey,
        'https://c.tile.thunderforest.com/atlas/{z}/{x}/{y}@2x.png?apikey=' + thunderforestApiKey,
    ],
    attribution:
        osmAttribution + ', <a href="https://thunderforest.com/maps/atlas/" target="_blank">Thunderforest Atlas</a>',
}
const kurviger: RasterStyle = {
    name: 'Kurviger Liberty',
    type: 'raster',
    url: [
        'https://a-tiles.mapilion.com/raster/styles/kurviger-liberty/{z}/{x}/{y}@2x.png?key=' + kurvigerApiKey,
        'https://b-tiles.mapilion.com/raster/styles/kurviger-liberty/{z}/{x}/{y}@2x.png?key=' + kurvigerApiKey,
        'https://c-tiles.mapilion.com/raster/styles/kurviger-liberty/{z}/{x}/{y}@2x.png?key=' + kurvigerApiKey,
        'https://d-tiles.mapilion.com/raster/styles/kurviger-liberty/{z}/{x}/{y}@2x.png?key=' + kurvigerApiKey,
        'https://e-tiles.mapilion.com/raster/styles/kurviger-liberty/{z}/{x}/{y}@2x.png?key=' + kurvigerApiKey,
    ],
    attribution:
        osmAttribution +
        ',&copy; <a href="https://kurviger.de/" target="_blank">Kurviger</a> &copy; <a href="https://mapilion.com/attribution" target="_blank">Mapilion</a> <a href="http://www.openmaptiles.org/" target="_blank">&copy; OpenMapTiles</a>',
}
const mapillion: VectorStyle = {
    name: 'Mapilion',
    type: 'vector',
    url: 'https://tiles.mapilion.com/assets/osm-bright/style.json?key=' + kurvigerApiKey,
    attribution:
        osmAttribution +
        ', &copy; <a href="https://mapilion.com/attribution" target="_blank">Mapilion</a> <a href="http://www.openmaptiles.org/" target="_blank">&copy; OpenMapTiles</a>',
}
const osmDe: RasterStyle = {
    name: 'OpenStreetmap.de',
    type: 'raster',
    url: [
        'https://a.tile.openstreetmap.de/{z}/{x}/{y}.png',
        'https://b.tile.openstreetmap.de/{z}/{x}/{y}.png',
        'https://c.tile.openstreetmap.de/{z}/{x}/{y}.png',
    ],
    attribution: osmAttribution,
}
const lyrk: RasterStyle = {
    name: 'Lyrk',
    type: 'raster',
    url: ['https://tiles.lyrk.org/lr/{z}/{x}/{y}?apikey=6e8cfef737a140e2a58c8122aaa26077'],
    attribution: osmAttribution + ', <a href="https://geodienste.lyrk.de/">Lyrk</a>',
}
const wanderreitkarte: RasterStyle = {
    name: 'WanderReitKarte',
    type: 'raster',
    url: [
        'https://topo.wanderreitkarte.de/topo/{z}/{x}/{y}.png',
        'https://topo2.wanderreitkarte.de/topo/{z}/{x}/{y}.png',
        'https://topo3.wanderreitkarte.de/topo/{z}/{x}/{y}.png',
        'https://topo4.wanderreitkarte.de/topo/{z}/{x}/{y}.png',
    ],
    attribution: osmAttribution + ', <a href="https://wanderreitkarte.de" target="_blank">WanderReitKarte</a>',
}
const sorbian: RasterStyle = {
    name: 'Sorbian Language',
    type: 'raster',
    url: ['https://a.tile.openstreetmap.de/tilesbw/osmhrb/{z}/{x}/{y}.png'],
    attribution: osmAttribution + ', <a href="https://www.alberding.eu/">&copy; Alberding GmbH, CC-BY-SA</a>',
}

const styleOptions: StyleOption[] = [
    mapTiler,
    mapTilerSatellite,
    osmOrg,
    omniscale,
    esriSatellite,
    tfTransport,
    tfCycle,
    tfOutdoors,
    tfAtlas,
    kurviger,
    mapillion,
    osmDe,
    // The original client has these but those options yield cors errors with mapbox yields a cors error
    // lyrk,
    // wanderreitkarte,
    // This works but is extremely slow with mapbox
    // sorbian
]

export default class MapOptionsStore extends Store<MapOptionsStoreState> {
    protected getInitialState(): MapOptionsStoreState {
        const selectedStyle = styleOptions.find(s => s.name === config.defaultTiles)
        if (!selectedStyle)
            console.warn(
                `Could not find tile layer specified in config: '${config.defaultTiles}', using default instead`
            )
        return {
<<<<<<< HEAD
            selectedStyle: defaultStyle,
            styleOptions: [
                defaultStyle,
                {
                    name: 'MapTiler Satellite',
                    type: 'vector',
                    url: 'https://api.maptiler.com/maps/hybrid/style.json' + mapTilerKey,
                    attribution:
                        osmAttribution +
                        ', &copy; <a href="https://www.maptiler.com/copyright/" target="_blank">MapTiler</a>',
                },
                {
                    name: 'OpenStreetMap',
                    type: 'raster',
                    url: [
                        'https://a.tile.openstreetmap.org/{z}/{x}/{y}.png',
                        'https://b.tile.openstreetmap.org/{z}/{x}/{y}.png',
                        'https://c.tile.openstreetmap.org/{z}/{x}/{y}.png',
                    ],
                    attribution: osmAttribution,
                },
                {
                    name: 'Omniscale',
                    type: 'raster',
                    url: ['https://maps.omniscale.net/v2/' + osApiKey + '/style.default/{z}/{x}/{y}.png'],
                    attribution:
                        osmAttribution + ', &copy; <a href="https://maps.omniscale.com/" target="_blank">Omniscale</a>',
                },
                {
                    name: 'Esri Satellite',
                    type: 'raster',
                    url: [
                        'https://server.arcgisonline.com/ArcGIS/rest/services/World_Imagery/MapServer/tile/{z}/{y}/{x}',
                    ],
                    attribution:
                        '&copy; <a href="http://www.esri.com/" target="_blank">Esri</a>' +
                        ' i-cubed, USDA, USGS, AEX, GeoEye, Getmapping, Aerogrid, IGN, IGP, UPR-EGP, and the GIS User Community',
                    maxZoom: 18,
                },
                {
                    name: 'TF Transport',
                    type: 'raster',
                    url: [
                        'https://a.tile.thunderforest.com/transport/{z}/{x}/{y}@2x.png' + thunderforestApiKey,
                        'https://b.tile.thunderforest.com/transport/{z}/{x}/{y}@2x.png' + thunderforestApiKey,
                        'https://c.tile.thunderforest.com/transport/{z}/{x}/{y}@2x.png' + thunderforestApiKey,
                    ],
                    attribution:
                        osmAttribution +
                        ', <a href="https://www.thunderforest.com/maps/transport/" target="_blank">Thunderforest Transport</a>',
                },
                {
                    name: 'TF Cycle',
                    type: 'raster',
                    url: [
                        'https://a.tile.thunderforest.com/cycle/{z}/{x}/{y}@2x.png' + thunderforestApiKey,
                        'https://b.tile.thunderforest.com/cycle/{z}/{x}/{y}@2x.png' + thunderforestApiKey,
                        'https://c.tile.thunderforest.com/cycle/{z}/{x}/{y}@2x.png' + thunderforestApiKey,
                    ],
                    attribution:
                        osmAttribution +
                        ', <a href="https://www.thunderforest.com/maps/opencyclemap/" target="_blank">Thunderforest Cycle</a>',
                },
                {
                    name: 'TF Outdoors',
                    type: 'raster',
                    url: [
                        'https://a.tile.thunderforest.com/outdoors/{z}/{x}/{y}@2x.png' + thunderforestApiKey,
                        'https://b.tile.thunderforest.com/outdoors/{z}/{x}/{y}@2x.png' + thunderforestApiKey,
                        'https://c.tile.thunderforest.com/outdoors/{z}/{x}/{y}@2x.png' + thunderforestApiKey,
                    ],
                    attribution:
                        osmAttribution +
                        ', <a href="https://www.thunderforest.com/maps/outdoors/" target="_blank">Thunderforest Outdoors</a>',
                },
                {
                    name: 'TF Atlas',
                    type: 'raster',
                    url: [
                        'https://a.tile.thunderforest.com/atlas/{z}/{x}/{y}@2x.png' + thunderforestApiKey,
                        'https://b.tile.thunderforest.com/atlas/{z}/{x}/{y}@2x.png' + thunderforestApiKey,
                        'https://c.tile.thunderforest.com/atlas/{z}/{x}/{y}@2x.png' + thunderforestApiKey,
                    ],
                    attribution:
                        osmAttribution +
                        ', <a href="https://thunderforest.com/maps/atlas/" target="_blank">Thunderforest Atlas</a>',
                },
                {
                    name: 'Kurviger Liberty',
                    type: 'raster',
                    url: [
                        'https://a-tiles.mapilion.com/raster/styles/kurviger-liberty/{z}/{x}/{y}@2x.png' +
                            kurvigerApiKey,
                        'https://b-tiles.mapilion.com/raster/styles/kurviger-liberty/{z}/{x}/{y}@2x.png' +
                            kurvigerApiKey,
                        'https://c-tiles.mapilion.com/raster/styles/kurviger-liberty/{z}/{x}/{y}@2x.png' +
                            kurvigerApiKey,
                        'https://d-tiles.mapilion.com/raster/styles/kurviger-liberty/{z}/{x}/{y}@2x.png' +
                            kurvigerApiKey,
                        'https://e-tiles.mapilion.com/raster/styles/kurviger-liberty/{z}/{x}/{y}@2x.png' +
                            kurvigerApiKey,
                    ],
                    attribution:
                        osmAttribution +
                        ',&copy; <a href="https://kurviger.de/" target="_blank">Kurviger</a> &copy; <a href="https://mapilion.com/attribution" target="_blank">Mapilion</a> <a href="http://www.openmaptiles.org/" target="_blank">&copy; OpenMapTiles</a>',
                },
                {
                    name: 'Mapilion',
                    type: 'vector',
                    url: 'https://tiles.mapilion.com/assets/osm-bright/style.json' + kurvigerApiKey,
                    attribution:
                        osmAttribution +
                        ', &copy; <a href="https://mapilion.com/attribution" target="_blank">Mapilion</a> <a href="http://www.openmaptiles.org/" target="_blank">&copy; OpenMapTiles</a>',
                },
                {
                    name: 'OpenStreetmap.de',
                    type: 'raster',
                    url: [
                        'https://a.tile.openstreetmap.de/{z}/{x}/{y}.png',
                        'https://b.tile.openstreetmap.de/{z}/{x}/{y}.png',
                        'https://c.tile.openstreetmap.de/{z}/{x}/{y}.png',
                    ],
                    attribution: osmAttribution,
                },
                /* The original client has this but those options yield cors errors with mapbox yields a cors error
                {
                    name: 'Lyrk',
                    type: 'raster',
                    url: ['https://tiles.lyrk.org/lr/{z}/{x}/{y}?apikey=6e8cfef737a140e2a58c8122aaa26077'],
                    attribution: osmAttribution + ', <a href="https://geodienste.lyrk.de/">Lyrk</a>',
                },
                {
                    name: 'WanderReitKarte',
                    type: 'raster',
                    url: [
                        'https://topo.wanderreitkarte.de/topo/{z}/{x}/{y}.png',
                        'https://topo2.wanderreitkarte.de/topo/{z}/{x}/{y}.png',
                        'https://topo3.wanderreitkarte.de/topo/{z}/{x}/{y}.png',
                        'https://topo4.wanderreitkarte.de/topo/{z}/{x}/{y}.png',
                    ],
                    attribution:
                        osmAttribution + ', <a href="https://wanderreitkarte.de" target="_blank">WanderReitKarte</a>',
                },
                */
                /* this works but is extremely slow with mapbox
                {
                    name: 'Sorbian Language',
                    type: 'raster',
                    url: ['https://a.tile.openstreetmap.de/tilesbw/osmhrb/{z}/{x}/{y}.png'],
                    attribution:
                        osmAttribution + ', <a href="https://www.alberding.eu/">&copy; Alberding GmbH, CC-BY-SA</a>',
                },*/
            ],
            routingGraphEnabled: false,
=======
            selectedStyle: selectedStyle ? selectedStyle : mapTiler,
            styleOptions,
>>>>>>> f3dd1e70
            isMapLoaded: false,
        }
    }

    reduce(state: MapOptionsStoreState, action: Action): MapOptionsStoreState {
        if (action instanceof SelectMapStyle) {
            return {
                ...state,
                selectedStyle: action.styleOption,
            }
        } else if (action instanceof ToggleRoutingGraph) {
            return {
                ...state,
                routingGraphEnabled: action.routingGraphEnabled,
            }
        } else if (action instanceof MapIsLoaded) {
            return {
                ...state,
                isMapLoaded: true,
            }
        }
        return state
    }
}<|MERGE_RESOLUTION|>--- conflicted
+++ resolved
@@ -1,16 +1,12 @@
 import Store from '@/stores/Store'
 import { Action } from '@/stores/Dispatcher'
-<<<<<<< HEAD
 import { MapIsLoaded, SelectMapStyle, ToggleRoutingGraph } from '@/actions/Actions'
-=======
-import { MapIsLoaded, SelectMapStyle } from '@/actions/Actions'
 import config from 'config'
 
 const osApiKey = config.keys.omniscale
 const mapTilerKey = config.keys.maptiler
 const thunderforestApiKey = config.keys.thunderforest
 const kurvigerApiKey = config.keys.kurviger
->>>>>>> f3dd1e70
 
 const osmAttribution =
     '&copy; <a href="http://www.openstreetmap.org/copyright" target="_blank">OpenStreetMap</a> contributors'
@@ -208,165 +204,8 @@
                 `Could not find tile layer specified in config: '${config.defaultTiles}', using default instead`
             )
         return {
-<<<<<<< HEAD
-            selectedStyle: defaultStyle,
-            styleOptions: [
-                defaultStyle,
-                {
-                    name: 'MapTiler Satellite',
-                    type: 'vector',
-                    url: 'https://api.maptiler.com/maps/hybrid/style.json' + mapTilerKey,
-                    attribution:
-                        osmAttribution +
-                        ', &copy; <a href="https://www.maptiler.com/copyright/" target="_blank">MapTiler</a>',
-                },
-                {
-                    name: 'OpenStreetMap',
-                    type: 'raster',
-                    url: [
-                        'https://a.tile.openstreetmap.org/{z}/{x}/{y}.png',
-                        'https://b.tile.openstreetmap.org/{z}/{x}/{y}.png',
-                        'https://c.tile.openstreetmap.org/{z}/{x}/{y}.png',
-                    ],
-                    attribution: osmAttribution,
-                },
-                {
-                    name: 'Omniscale',
-                    type: 'raster',
-                    url: ['https://maps.omniscale.net/v2/' + osApiKey + '/style.default/{z}/{x}/{y}.png'],
-                    attribution:
-                        osmAttribution + ', &copy; <a href="https://maps.omniscale.com/" target="_blank">Omniscale</a>',
-                },
-                {
-                    name: 'Esri Satellite',
-                    type: 'raster',
-                    url: [
-                        'https://server.arcgisonline.com/ArcGIS/rest/services/World_Imagery/MapServer/tile/{z}/{y}/{x}',
-                    ],
-                    attribution:
-                        '&copy; <a href="http://www.esri.com/" target="_blank">Esri</a>' +
-                        ' i-cubed, USDA, USGS, AEX, GeoEye, Getmapping, Aerogrid, IGN, IGP, UPR-EGP, and the GIS User Community',
-                    maxZoom: 18,
-                },
-                {
-                    name: 'TF Transport',
-                    type: 'raster',
-                    url: [
-                        'https://a.tile.thunderforest.com/transport/{z}/{x}/{y}@2x.png' + thunderforestApiKey,
-                        'https://b.tile.thunderforest.com/transport/{z}/{x}/{y}@2x.png' + thunderforestApiKey,
-                        'https://c.tile.thunderforest.com/transport/{z}/{x}/{y}@2x.png' + thunderforestApiKey,
-                    ],
-                    attribution:
-                        osmAttribution +
-                        ', <a href="https://www.thunderforest.com/maps/transport/" target="_blank">Thunderforest Transport</a>',
-                },
-                {
-                    name: 'TF Cycle',
-                    type: 'raster',
-                    url: [
-                        'https://a.tile.thunderforest.com/cycle/{z}/{x}/{y}@2x.png' + thunderforestApiKey,
-                        'https://b.tile.thunderforest.com/cycle/{z}/{x}/{y}@2x.png' + thunderforestApiKey,
-                        'https://c.tile.thunderforest.com/cycle/{z}/{x}/{y}@2x.png' + thunderforestApiKey,
-                    ],
-                    attribution:
-                        osmAttribution +
-                        ', <a href="https://www.thunderforest.com/maps/opencyclemap/" target="_blank">Thunderforest Cycle</a>',
-                },
-                {
-                    name: 'TF Outdoors',
-                    type: 'raster',
-                    url: [
-                        'https://a.tile.thunderforest.com/outdoors/{z}/{x}/{y}@2x.png' + thunderforestApiKey,
-                        'https://b.tile.thunderforest.com/outdoors/{z}/{x}/{y}@2x.png' + thunderforestApiKey,
-                        'https://c.tile.thunderforest.com/outdoors/{z}/{x}/{y}@2x.png' + thunderforestApiKey,
-                    ],
-                    attribution:
-                        osmAttribution +
-                        ', <a href="https://www.thunderforest.com/maps/outdoors/" target="_blank">Thunderforest Outdoors</a>',
-                },
-                {
-                    name: 'TF Atlas',
-                    type: 'raster',
-                    url: [
-                        'https://a.tile.thunderforest.com/atlas/{z}/{x}/{y}@2x.png' + thunderforestApiKey,
-                        'https://b.tile.thunderforest.com/atlas/{z}/{x}/{y}@2x.png' + thunderforestApiKey,
-                        'https://c.tile.thunderforest.com/atlas/{z}/{x}/{y}@2x.png' + thunderforestApiKey,
-                    ],
-                    attribution:
-                        osmAttribution +
-                        ', <a href="https://thunderforest.com/maps/atlas/" target="_blank">Thunderforest Atlas</a>',
-                },
-                {
-                    name: 'Kurviger Liberty',
-                    type: 'raster',
-                    url: [
-                        'https://a-tiles.mapilion.com/raster/styles/kurviger-liberty/{z}/{x}/{y}@2x.png' +
-                            kurvigerApiKey,
-                        'https://b-tiles.mapilion.com/raster/styles/kurviger-liberty/{z}/{x}/{y}@2x.png' +
-                            kurvigerApiKey,
-                        'https://c-tiles.mapilion.com/raster/styles/kurviger-liberty/{z}/{x}/{y}@2x.png' +
-                            kurvigerApiKey,
-                        'https://d-tiles.mapilion.com/raster/styles/kurviger-liberty/{z}/{x}/{y}@2x.png' +
-                            kurvigerApiKey,
-                        'https://e-tiles.mapilion.com/raster/styles/kurviger-liberty/{z}/{x}/{y}@2x.png' +
-                            kurvigerApiKey,
-                    ],
-                    attribution:
-                        osmAttribution +
-                        ',&copy; <a href="https://kurviger.de/" target="_blank">Kurviger</a> &copy; <a href="https://mapilion.com/attribution" target="_blank">Mapilion</a> <a href="http://www.openmaptiles.org/" target="_blank">&copy; OpenMapTiles</a>',
-                },
-                {
-                    name: 'Mapilion',
-                    type: 'vector',
-                    url: 'https://tiles.mapilion.com/assets/osm-bright/style.json' + kurvigerApiKey,
-                    attribution:
-                        osmAttribution +
-                        ', &copy; <a href="https://mapilion.com/attribution" target="_blank">Mapilion</a> <a href="http://www.openmaptiles.org/" target="_blank">&copy; OpenMapTiles</a>',
-                },
-                {
-                    name: 'OpenStreetmap.de',
-                    type: 'raster',
-                    url: [
-                        'https://a.tile.openstreetmap.de/{z}/{x}/{y}.png',
-                        'https://b.tile.openstreetmap.de/{z}/{x}/{y}.png',
-                        'https://c.tile.openstreetmap.de/{z}/{x}/{y}.png',
-                    ],
-                    attribution: osmAttribution,
-                },
-                /* The original client has this but those options yield cors errors with mapbox yields a cors error
-                {
-                    name: 'Lyrk',
-                    type: 'raster',
-                    url: ['https://tiles.lyrk.org/lr/{z}/{x}/{y}?apikey=6e8cfef737a140e2a58c8122aaa26077'],
-                    attribution: osmAttribution + ', <a href="https://geodienste.lyrk.de/">Lyrk</a>',
-                },
-                {
-                    name: 'WanderReitKarte',
-                    type: 'raster',
-                    url: [
-                        'https://topo.wanderreitkarte.de/topo/{z}/{x}/{y}.png',
-                        'https://topo2.wanderreitkarte.de/topo/{z}/{x}/{y}.png',
-                        'https://topo3.wanderreitkarte.de/topo/{z}/{x}/{y}.png',
-                        'https://topo4.wanderreitkarte.de/topo/{z}/{x}/{y}.png',
-                    ],
-                    attribution:
-                        osmAttribution + ', <a href="https://wanderreitkarte.de" target="_blank">WanderReitKarte</a>',
-                },
-                */
-                /* this works but is extremely slow with mapbox
-                {
-                    name: 'Sorbian Language',
-                    type: 'raster',
-                    url: ['https://a.tile.openstreetmap.de/tilesbw/osmhrb/{z}/{x}/{y}.png'],
-                    attribution:
-                        osmAttribution + ', <a href="https://www.alberding.eu/">&copy; Alberding GmbH, CC-BY-SA</a>',
-                },*/
-            ],
-            routingGraphEnabled: false,
-=======
             selectedStyle: selectedStyle ? selectedStyle : mapTiler,
             styleOptions,
->>>>>>> f3dd1e70
             isMapLoaded: false,
         }
     }
