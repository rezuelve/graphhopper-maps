import Store from '@/stores/Store'
<<<<<<< HEAD
import { Action } from '@/stores/Dispatcher'
import { MapIsLoaded, SelectMapStyle, ToggleRoutingGraph } from '@/actions/Actions'
=======
import Dispatcher, { Action } from '@/stores/Dispatcher'
import { ErrorAction, MapIsLoaded, MapStylesReceived, SelectMapStyle } from '@/actions/Actions'
>>>>>>> 77e48d27
import config from 'config'

const osApiKey = config.keys.omniscale
const mapTilerKey = config.keys.maptiler
const thunderforestApiKey = config.keys.thunderforest
const kurvigerApiKey = config.keys.kurviger

const osmAttribution =
    '&copy; <a href="http://www.openstreetmap.org/copyright" target="_blank">OpenStreetMap</a> contributors'

export interface MapOptionsStoreState {
<<<<<<< HEAD
    styleOptions: StyleOption[]
    selectedStyle: StyleOption
    routingGraphEnabled: boolean
=======
    mapStyles: MapboxStyle[]
    selectedMapStyle: MapboxStyle
    firstSymbolLayerId?: string
>>>>>>> 77e48d27
    isMapLoaded: boolean
}

export interface MapboxStyle {
    name: string
    style: {
        version: number
        sources: any
        layers: any[]
    }
}

/**
 * For vector styles we enter just a url pointing to the json file containing the style
 */
interface VectorStyleEntry {
    name: string
    styleUrl: string
    // todo: we do not use this so far and sometimes it is already included in the loaded style anyway
    attribution: string
}

/**
 * For raster styles we need the urls of the tile servers and create the style ourselves
 */
interface RasterStyleEntry {
    name: string
    tiles: string[]
    attribution: string
    maxZoom?: number
}

const mapTiler: VectorStyleEntry = {
    name: 'MapTiler',
    styleUrl: 'https://api.maptiler.com/maps/1f566542-c726-4cc5-8f2d-2309b90083db/style.json?key=' + mapTilerKey,
    attribution: osmAttribution + ', &copy; <a href="https://www.maptiler.com/copyright/" target="_blank">MapTiler</a>',
}
const mapTilerSatellite: VectorStyleEntry = {
    name: 'MapTiler Satellite',
    styleUrl: 'https://api.maptiler.com/maps/hybrid/style.json?key=' + mapTilerKey,
    attribution: osmAttribution + ', &copy; <a href="https://www.maptiler.com/copyright/" target="_blank">MapTiler</a>',
}
const osmOrg: RasterStyleEntry = {
    name: 'OpenStreetMap',
    tiles: [
        'https://a.tile.openstreetmap.org/{z}/{x}/{y}.png',
        'https://b.tile.openstreetmap.org/{z}/{x}/{y}.png',
        'https://c.tile.openstreetmap.org/{z}/{x}/{y}.png',
    ],
    attribution: osmAttribution,
}
const omniscale: RasterStyleEntry = {
    name: 'Omniscale',
    tiles: ['https://maps.omniscale.net/v2/' + osApiKey + '/style.default/{z}/{x}/{y}.png'],
    attribution: osmAttribution + ', &copy; <a href="https://maps.omniscale.com/" target="_blank">Omniscale</a>',
}
const esriSatellite: RasterStyleEntry = {
    name: 'Esri Satellite',
    tiles: ['https://server.arcgisonline.com/ArcGIS/rest/services/World_Imagery/MapServer/tile/{z}/{y}/{x}'],
    attribution:
        '&copy; <a href="http://www.esri.com/" target="_blank">Esri</a>' +
        ' i-cubed, USDA, USGS, AEX, GeoEye, Getmapping, Aerogrid, IGN, IGP, UPR-EGP, and the GIS User Community',
    maxZoom: 18,
}
const tfTransport: RasterStyleEntry = {
    name: 'TF Transport',
    tiles: [
        'https://a.tile.thunderforest.com/transport/{z}/{x}/{y}@2x.png?apikey=' + thunderforestApiKey,
        'https://b.tile.thunderforest.com/transport/{z}/{x}/{y}@2x.png?apikey=' + thunderforestApiKey,
        'https://c.tile.thunderforest.com/transport/{z}/{x}/{y}@2x.png?apikey=' + thunderforestApiKey,
    ],
    attribution:
        osmAttribution +
        ', <a href="https://www.thunderforest.com/maps/transport/" target="_blank">Thunderforest Transport</a>',
}
const tfCycle: RasterStyleEntry = {
    name: 'TF Cycle',
    tiles: [
        'https://a.tile.thunderforest.com/cycle/{z}/{x}/{y}@2x.png?apikey=' + thunderforestApiKey,
        'https://b.tile.thunderforest.com/cycle/{z}/{x}/{y}@2x.png?apikey=' + thunderforestApiKey,
        'https://c.tile.thunderforest.com/cycle/{z}/{x}/{y}@2x.png?apikey=' + thunderforestApiKey,
    ],
    attribution:
        osmAttribution +
        ', <a href="https://www.thunderforest.com/maps/opencyclemap/" target="_blank">Thunderforest Cycle</a>',
}
const tfOutdoors: RasterStyleEntry = {
    name: 'TF Outdoors',
    tiles: [
        'https://a.tile.thunderforest.com/outdoors/{z}/{x}/{y}@2x.png?apikey=' + thunderforestApiKey,
        'https://b.tile.thunderforest.com/outdoors/{z}/{x}/{y}@2x.png?apikey=' + thunderforestApiKey,
        'https://c.tile.thunderforest.com/outdoors/{z}/{x}/{y}@2x.png?apikey=' + thunderforestApiKey,
    ],
    attribution:
        osmAttribution +
        ', <a href="https://www.thunderforest.com/maps/outdoors/" target="_blank">Thunderforest Outdoors</a>',
}
const tfAtlas: RasterStyleEntry = {
    name: 'TF Atlas',
    tiles: [
        'https://a.tile.thunderforest.com/atlas/{z}/{x}/{y}@2x.png?apikey=' + thunderforestApiKey,
        'https://b.tile.thunderforest.com/atlas/{z}/{x}/{y}@2x.png?apikey=' + thunderforestApiKey,
        'https://c.tile.thunderforest.com/atlas/{z}/{x}/{y}@2x.png?apikey=' + thunderforestApiKey,
    ],
    attribution:
        osmAttribution + ', <a href="https://thunderforest.com/maps/atlas/" target="_blank">Thunderforest Atlas</a>',
}
const kurviger: RasterStyleEntry = {
    name: 'Kurviger Liberty',
    tiles: [
        'https://a-tiles.mapilion.com/raster/styles/kurviger-liberty/{z}/{x}/{y}@2x.png?key=' + kurvigerApiKey,
        'https://b-tiles.mapilion.com/raster/styles/kurviger-liberty/{z}/{x}/{y}@2x.png?key=' + kurvigerApiKey,
        'https://c-tiles.mapilion.com/raster/styles/kurviger-liberty/{z}/{x}/{y}@2x.png?key=' + kurvigerApiKey,
        'https://d-tiles.mapilion.com/raster/styles/kurviger-liberty/{z}/{x}/{y}@2x.png?key=' + kurvigerApiKey,
        'https://e-tiles.mapilion.com/raster/styles/kurviger-liberty/{z}/{x}/{y}@2x.png?key=' + kurvigerApiKey,
    ],
    attribution:
        osmAttribution +
        ',&copy; <a href="https://kurviger.de/" target="_blank">Kurviger</a> &copy; <a href="https://mapilion.com/attribution" target="_blank">Mapilion</a> <a href="http://www.openmaptiles.org/" target="_blank">&copy; OpenMapTiles</a>',
}
const mapillion: VectorStyleEntry = {
    name: 'Mapilion',
    styleUrl: 'https://tiles.mapilion.com/assets/osm-bright/style.json?key=' + kurvigerApiKey,
    attribution:
        osmAttribution +
        ', &copy; <a href="https://mapilion.com/attribution" target="_blank">Mapilion</a> <a href="http://www.openmaptiles.org/" target="_blank">&copy; OpenMapTiles</a>',
}
const osmDe: RasterStyleEntry = {
    name: 'OpenStreetmap.de',
    tiles: [
        'https://a.tile.openstreetmap.de/{z}/{x}/{y}.png',
        'https://b.tile.openstreetmap.de/{z}/{x}/{y}.png',
        'https://c.tile.openstreetmap.de/{z}/{x}/{y}.png',
    ],
    attribution: osmAttribution,
}
const lyrk: RasterStyleEntry = {
    name: 'Lyrk',
    tiles: ['https://tiles.lyrk.org/lr/{z}/{x}/{y}?apikey=6e8cfef737a140e2a58c8122aaa26077'],
    attribution: osmAttribution + ', <a href="https://geodienste.lyrk.de/">Lyrk</a>',
}
const wanderreitkarte: RasterStyleEntry = {
    name: 'WanderReitKarte',
    tiles: [
        'https://topo.wanderreitkarte.de/topo/{z}/{x}/{y}.png',
        'https://topo2.wanderreitkarte.de/topo/{z}/{x}/{y}.png',
        'https://topo3.wanderreitkarte.de/topo/{z}/{x}/{y}.png',
        'https://topo4.wanderreitkarte.de/topo/{z}/{x}/{y}.png',
    ],
    attribution: osmAttribution + ', <a href="https://wanderreitkarte.de" target="_blank">WanderReitKarte</a>',
}
const sorbian: RasterStyleEntry = {
    name: 'Sorbian Language',
    tiles: ['https://a.tile.openstreetmap.de/tilesbw/osmhrb/{z}/{x}/{y}.png'],
    attribution: osmAttribution + ', <a href="https://www.alberding.eu/">&copy; Alberding GmbH, CC-BY-SA</a>',
}

const mapBoxRasterStyles: MapboxStyle[] = [
    osmOrg,
    omniscale,
    esriSatellite,
    tfTransport,
    tfCycle,
    tfOutdoors,
    tfAtlas,
    kurviger,
    osmDe,
    // The original client has these but those options yield cors errors with mapbox yields a cors error
    // lyrk,
    // wanderreitkarte,
    // This works but is extremely slow with mapbox
    // sorbian
].map(entry => {
    return {
        name: entry.name,
        style: {
            version: 8,
            sources: {
                'raster-source': {
                    type: 'raster',
                    tiles: entry.tiles,
                    attribution: entry.attribution,
                    tileSize: 256,
                    maxzoom: entry.maxZoom ? entry.maxZoom : 22,
                },
            },
            layers: [
                {
                    id: 'raster-layer',
                    type: 'raster',
                    source: 'raster-source',
                },
            ],
        },
    }
})

export default class MapOptionsStore extends Store<MapOptionsStoreState> {
    loadStyles() {
        const entries = [mapTiler, mapTilerSatellite, mapillion]
        Promise.all(
            entries.map(entry => {
                return fetch(entry.styleUrl)
                    .then(res => res.json())
                    .then(style => {
                        return { name: entry.name, style: style }
                    })
                    .catch(_ => console.warn(`Could not load map style: ${entry.name}`))
            })
        )
            .then(vectorStyles => {
                // ignore vector styles that could not be loaded and add raster styles
                const mapStyles = vectorStyles.filter(style => !!style).concat(mapBoxRasterStyles) as MapboxStyle[]
                Dispatcher.dispatch(new MapStylesReceived(mapStyles))
            })
            .catch(e => Dispatcher.dispatch(new ErrorAction(e.message)))
    }

    protected getInitialState(): MapOptionsStoreState {
        return {
            mapStyles: [],
            selectedMapStyle: {
                name: '',
                style: {
                    version: 8,
                    sources: {},
                    layers: [],
                },
            },
            isMapLoaded: false,
        }
    }

    reduce(state: MapOptionsStoreState, action: Action): MapOptionsStoreState {
        if (action instanceof MapStylesReceived) {
            const mapStyles = action.mapStyles
            const selectedMapStyle = mapStyles.find(s => s.name === config.defaultTiles)
            if (!selectedMapStyle)
                console.warn(
                    `Could not find tile layer specified in config: '${config.defaultTiles}', using default instead`
                )
            return {
                ...state,
                mapStyles: mapStyles,
                selectedMapStyle: selectedMapStyle ? selectedMapStyle : mapStyles[0],
                firstSymbolLayerId: selectedMapStyle ? getFirstSymbolLayer(selectedMapStyle) : undefined,
            }
        } else if (action instanceof SelectMapStyle) {
            return {
                ...state,
                selectedMapStyle: action.mapStyle,
                firstSymbolLayerId: getFirstSymbolLayer(action.mapStyle),
            }
        } else if (action instanceof ToggleRoutingGraph) {
            return {
                ...state,
                routingGraphEnabled: action.routingGraphEnabled,
            }
        } else if (action instanceof MapIsLoaded) {
            return {
                ...state,
                isMapLoaded: true,
            }
        }
        return state
    }
}

function getFirstSymbolLayer(mapStyle: MapboxStyle) {
    return mapStyle.style.layers.find(l => l.type === 'symbol')?.id
}<|MERGE_RESOLUTION|>--- conflicted
+++ resolved
@@ -1,11 +1,6 @@
 import Store from '@/stores/Store'
-<<<<<<< HEAD
-import { Action } from '@/stores/Dispatcher'
-import { MapIsLoaded, SelectMapStyle, ToggleRoutingGraph } from '@/actions/Actions'
-=======
 import Dispatcher, { Action } from '@/stores/Dispatcher'
-import { ErrorAction, MapIsLoaded, MapStylesReceived, SelectMapStyle } from '@/actions/Actions'
->>>>>>> 77e48d27
+import { ErrorAction, MapIsLoaded, MapStylesReceived, SelectMapStyle, ToggleRoutingGraph } from '@/actions/Actions'
 import config from 'config'
 
 const osApiKey = config.keys.omniscale
@@ -17,15 +12,10 @@
     '&copy; <a href="http://www.openstreetmap.org/copyright" target="_blank">OpenStreetMap</a> contributors'
 
 export interface MapOptionsStoreState {
-<<<<<<< HEAD
-    styleOptions: StyleOption[]
-    selectedStyle: StyleOption
-    routingGraphEnabled: boolean
-=======
     mapStyles: MapboxStyle[]
     selectedMapStyle: MapboxStyle
     firstSymbolLayerId?: string
->>>>>>> 77e48d27
+    routingGraphEnabled: boolean
     isMapLoaded: boolean
 }
 
