--- conflicted
+++ resolved
@@ -32,13 +32,9 @@
 
     return (
         <ReactMapGL
-<<<<<<< HEAD
-            mapStyle={getStyle(mapStyle)}
+            mapStyle={mapStyle}
+            {...viewport}
             mapboxApiAccessToken="pk.eyJ1IjoicGV0ZXJrYSIsImEiOiJjanRlbGFnYjcwNjFpNDNudTdiYmR3MTZnIn0.YnqaJlbm9p96sxE1fGRZFg"
-=======
-            mapStyle={mapStyle}
->>>>>>> f3dd1e70
-            {...viewport}
             width="100%"
             height="100%"
             mapOptions={{
