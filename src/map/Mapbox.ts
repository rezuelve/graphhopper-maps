--- conflicted
+++ resolved
@@ -6,14 +6,11 @@
 import { Popup } from '@/map/Popup'
 import { FeatureCollection, LineString } from 'geojson'
 import { Bbox, Path } from '@/api/graphhopper'
-<<<<<<< HEAD
 import { RasterStyle, StyleOption, VectorStyle } from '@/stores/MapOptionsStore'
-=======
 import mapboxgl from "mapbox-gl";
 window.mapboxgl = mapboxgl;
 import {MapboxHeightGraph} from 'leaflet.heightgraph/example/MapboxHeightGraph';
 import 'leaflet.heightgraph/src/heightgraph.css'
->>>>>>> 7a58dc96
 
 const selectedPathSourceKey = 'selectedPathSource'
 const selectedPathLayerKey = 'selectedPathLayer'
@@ -332,7 +329,6 @@
         this.map.addLayer(pathsLayer)
 
         this.map.addSource(selectedPathSourceKey, source)
-
         this.map.addLayer({
             ...pathsLayer,
             id: selectedPathLayerKey,
