--- conflicted
+++ resolved
@@ -32,26 +32,25 @@
 
 const Options = function ({ storeState, notifyChanged }: OptionsProps) {
     return (
-<<<<<<< HEAD
         <>
             <div className={styles.options}>
                 <div
                     onChange={e => {
                         notifyChanged()
-                        onStyleChange(e.target as HTMLInputElement, storeState.styleOptions)
+                        onStyleChange(e.target as HTMLInputElement, storeState.mapStyles)
                     }}
                 >
-                    {storeState.styleOptions.map(option => (
-                        <div className={styles.option} key={option.name}>
+                    {storeState.mapStyles.map(style => (
+                        <div className={styles.option} key={style.name}>
                             <input
                                 type="radio"
-                                id={option.name}
+                                id={style.name}
                                 name="layer"
-                                value={option.name}
-                                defaultChecked={option === storeState.selectedStyle}
+                                value={style.name}
+                                defaultChecked={style === storeState.selectedMapStyle}
                                 disabled={!storeState.isMapLoaded}
                             />
-                            <label htmlFor={option.name}>{option.name}</label>
+                            <label htmlFor={style.name}>{style.name}</label>
                         </div>
                     ))}
                 </div>
@@ -67,37 +66,13 @@
                         }}
                     />
                     <label htmlFor="routing graph">Routing Graph</label>
-=======
-        <div
-            className={styles.options}
-            onChange={e => {
-                notifyChanged()
-                onChange(e.target as HTMLInputElement, storeState.mapStyles)
-            }}
-        >
-            {storeState.mapStyles.map(style => (
-                <div className={styles.option} key={style.name}>
-                    <input
-                        type="radio"
-                        id={style.name}
-                        name="layer"
-                        value={style.name}
-                        defaultChecked={style === storeState.selectedMapStyle}
-                        disabled={!storeState.isMapLoaded}
-                    />
-                    <label htmlFor={style.name}>{style.name}</label>
->>>>>>> 77e48d27
                 </div>
             </div>
         </>
     )
 }
 
-<<<<<<< HEAD
-function onStyleChange(target: HTMLInputElement, options: StyleOption[]) {
-=======
-function onChange(target: HTMLInputElement, options: MapboxStyle[]) {
->>>>>>> 77e48d27
+function onStyleChange(target: HTMLInputElement, options: MapboxStyle[]) {
     const option = options.find(option => option.name === target.value)
 
     if (option) Dispatcher.dispatch(new SelectMapStyle(option))
