--- conflicted
+++ resolved
@@ -117,9 +117,6 @@
     }
 }
 
-<<<<<<< HEAD
-export class MapIsLoaded implements Action {}
-=======
 export class MapIsLoaded implements Action {}
 
 export class SetViewport implements Action {
@@ -162,5 +159,4 @@
     constructor(segments: Coordinate[][]) {
         this.segments = segments
     }
-}
->>>>>>> f8056981
+}