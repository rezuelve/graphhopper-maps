--- conflicted
+++ resolved
@@ -100,22 +100,11 @@
             }
         } else {
             const errorResult = (await response.json()) as ErrorResponse
-<<<<<<< HEAD
-            if(errorResult.hints) {
-                const message = (errorResult.hints as any[]).map(hint => hint.message).join(' and ')
-                throw new Error(message)
-            } else {
-                console.error(completeRequest)
-                console.error(errorResult)
-                throw new Error("unknown error")
-            }
-=======
             let message = errorResult.message
             if (errorResult.hints.length > 0)
                 message += (message ? message + ' and ' : '') + (errorResult.hints as any[]).map(hint => hint.message).join(' and ')
 
             throw new Error(message)
->>>>>>> fc3aa14e
         }
     }
 
