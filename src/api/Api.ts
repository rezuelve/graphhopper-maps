import Dispatcher from '@/stores/Dispatcher'
import { ErrorAction, InfoReceived, RouteRequestFailed, RouteRequestSuccess } from '@/actions/Actions'
import {
    ApiInfo,
    Bbox,
    ErrorResponse,
    GeocodingResult,
    Path,
    RawPath,
    RawResult,
    RoutingArgs,
    RoutingProfile,
    RoutingRequest,
    RoutingResult,
} from '@/api/graphhopper'
import { LineString } from 'geojson'
import { getTranslation, tr } from '@/translation/Translation'

interface ApiProfile {
    name: string
}

export default interface Api {
    info(): Promise<ApiInfo>

    infoWithDispatch(): void

    route(args: RoutingArgs): Promise<RoutingResult>

    routeWithDispatch(args: RoutingArgs): void

    geocode(query: string): Promise<GeocodingResult>
}

export const ghKey = 'fb45b8b2-fdda-4093-ac1a-8b57b4e50add'

export class ApiImpl implements Api {
    private readonly apiKey: string
    private readonly apiAddress: string

    constructor(apiKey = ghKey, apiAddress = 'https://graphhopper.com/api/1/') {
        this.apiKey = apiKey
        this.apiAddress = apiAddress
    }

    async info(): Promise<ApiInfo> {
        const response = await fetch(this.getURLWithKey('info').toString(), {
            headers: { Accept: 'application/json' },
        })

        if (response.ok) {
            const result = await response.json()
            return ApiImpl.convertToApiInfo(result)
        } else {
            throw new Error('Could not connect to the Service. Try to reload!')
        }
    }

    infoWithDispatch() {
        this.info()
            .then(result => Dispatcher.dispatch(new InfoReceived(result)))
            .catch(e => Dispatcher.dispatch(new ErrorAction(e.message)))
    }

    async geocode(query: string) {
        const url = this.getURLWithKey('geocode')
        url.searchParams.append('q', query)

        const response = await fetch(url.toString(), {
            headers: { Accept: 'application/json' },
        })

        if (response.ok) {
            return (await response.json()) as GeocodingResult
        } else {
            throw new Error('here could be your meaningful error message')
        }
    }

    async route(args: RoutingArgs): Promise<RoutingResult> {
        const completeRequest = ApiImpl.createRequest(args)

        const response = await fetch(this.getURLWithKey('route').toString(), {
            method: 'POST',
            mode: 'cors',
            body: JSON.stringify(completeRequest),
            headers: {
                Accept: 'application/json',
                'Content-Type': 'application/json',
            },
        })

        if (response.ok) {
            // parse from json
            const rawResult = (await response.json()) as RawResult

            // transform encoded points into decoded
            return {
                ...rawResult,
                paths: ApiImpl.decodeResult(rawResult, completeRequest.elevation),
            }
        } else if (response.status === 500) {
            // not always true, but most of the time :)
            throw new Error(tr('route_timed_out'))
        } else if (response.status === 400) {
            const errorResult = (await response.json()) as ErrorResponse
            let message = errorResult.message
            if (errorResult.hints.length > 0)
                message +=
                    (message ? message + ' and ' : '') +
                    (errorResult.hints as any[]).map(hint => hint.message).join(' and ')
<<<<<<< HEAD

=======
>>>>>>> f8056981
            throw new Error(message)
        } else {
            throw new Error(tr('route_request_failed'))
        }
    }

    routeWithDispatch(args: RoutingArgs) {
        this.route(args)
            .then(result => Dispatcher.dispatch(new RouteRequestSuccess(args, result)))
            .catch(error => {
                console.warn('error when performing /route request: ', error)
                return Dispatcher.dispatch(new RouteRequestFailed(args, error.message))
            })
    }

    private getURLWithKey(endpoint: string) {
        const url = new URL(this.apiAddress + endpoint)
        url.searchParams.append('key', this.apiKey)
        return url
    }

    static createRequest(args: RoutingArgs): RoutingRequest {
        const request: RoutingRequest = {
            points: args.points,
            profile: args.profile,
            elevation: true,
            debug: false,
            instructions: true,
            locale: getTranslation().getLang(),
            optimize: 'false',
            points_encoded: true,
            snap_preventions: ['ferry'],
            details: ['road_class', 'road_environment', 'surface', 'max_speed', 'average_speed'],
        }

        if (args.maxAlternativeRoutes > 1) {
            return {
                ...request,
                'alternative_route.max_paths': args.maxAlternativeRoutes,
                algorithm: 'alternative_route',
            }
        }
        return request
    }

    static convertToApiInfo(response: any): ApiInfo {
        let bbox = [0, 0, 0, 0] as Bbox
        let version = ''
        let import_date = ''
        const profiles: RoutingProfile[] = []

        for (const profileIndex in response.profiles as ApiProfile[]) {
            const profile: RoutingProfile = {
                name: response.profiles[profileIndex].name,
            }

            profiles.push(profile)
        }

        for (const property in response) {
            if (property === 'bbox') bbox = response[property]
            else if (property === 'version') version = response[property]
            else if (property === 'import_date') import_date = response[property]
        }

        return {
            profiles: profiles,
            elevation: response.elevation,
            bbox: bbox,
            version: version,
            import_date: import_date,
        }
    }

    private static decodeResult(result: RawResult, is3D: boolean) {
        return result.paths
            .map((path: RawPath) => {
                return {
                    ...path,
                    points: ApiImpl.decodePoints(path, is3D),
                    snapped_waypoints: ApiImpl.decodeWaypoints(path, is3D),
                } as Path
            })
            .map((path: Path) => {
                return {
                    ...path,
                    instructions: ApiImpl.setPointsOnInstructions(path),
                }
            })
    }

    private static decodePoints(path: RawPath, is3D: boolean) {
        if (path.points_encoded)
            return {
                type: 'LineString',
                coordinates: ApiImpl.decodePath(path.points as string, is3D),
            }
        else return path.points as LineString
    }

    private static decodeWaypoints(path: RawPath, is3D: boolean) {
        if (path.points_encoded)
            return {
                type: 'LineString',
                coordinates: ApiImpl.decodePath(path.snapped_waypoints as string, is3D),
            }
        else return path.snapped_waypoints as LineString
    }

    private static setPointsOnInstructions(path: Path) {
        if (path.instructions) {
            return path.instructions.map(instruction => {
                return {
                    ...instruction,
                    points: path.points.coordinates.slice(instruction.interval[0], instruction.interval[1] + 1),
                }
            })
        } else {
            return path.instructions
        }
    }

    private static decodePath(encoded: string, is3D: boolean): number[][] {
        const len = encoded.length
        let index = 0
        const array: number[][] = []
        let lat = 0
        let lng = 0
        let ele = 0

        while (index < len) {
            let b
            let shift = 0
            let result = 0
            do {
                b = encoded.charCodeAt(index++) - 63
                result |= (b & 0x1f) << shift
                shift += 5
            } while (b >= 0x20)
            const deltaLat = result & 1 ? ~(result >> 1) : result >> 1
            lat += deltaLat

            shift = 0
            result = 0
            do {
                b = encoded.charCodeAt(index++) - 63
                result |= (b & 0x1f) << shift
                shift += 5
            } while (b >= 0x20)
            const deltaLon = result & 1 ? ~(result >> 1) : result >> 1
            lng += deltaLon

            if (is3D) {
                // elevation
                shift = 0
                result = 0
                do {
                    b = encoded.charCodeAt(index++) - 63
                    result |= (b & 0x1f) << shift
                    shift += 5
                } while (b >= 0x20)
                const deltaEle = result & 1 ? ~(result >> 1) : result >> 1
                ele += deltaEle
                array.push([lng * 1e-5, lat * 1e-5, ele / 100])
            } else array.push([lng * 1e-5, lat * 1e-5])
        }
        // var end = new Date().getTime();
        // console.log("decoded " + len + " coordinates in " + ((end - start) / 1000) + "s");
        return array
    }
}<|MERGE_RESOLUTION|>--- conflicted
+++ resolved
@@ -109,10 +109,6 @@
                 message +=
                     (message ? message + ' and ' : '') +
                     (errorResult.hints as any[]).map(hint => hint.message).join(' and ')
-<<<<<<< HEAD
-
-=======
->>>>>>> f8056981
             throw new Error(message)
         } else {
             throw new Error(tr('route_request_failed'))
