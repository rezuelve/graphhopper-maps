import { GeocodingHit } from '@/api/graphhopper'

import { Coordinate } from '@/stores/QueryStore'

export function milliSecondsToText(seconds: number) {
    const hours = Math.floor(seconds / 3600000)
    const minutes = Math.floor((seconds % 3600000) / 60000)

    const hourText = hours > 0 ? hours + ' h' : ''
    if(minutes == 0) return hourText
    return hourText + ' ' + minutes + ' min'
}

<<<<<<< HEAD
const distanceFormatPrecise = new Intl.NumberFormat(undefined, { maximumFractionDigits: 1 })
const distanceFormat = new Intl.NumberFormat(undefined, { maximumFractionDigits: 0 })
=======
const distanceFormat = new Intl.NumberFormat(undefined, { maximumFractionDigits: 1 })

>>>>>>> fc3aa14e
export function metersToText(meters: number) {
    if (meters < 1000) return Math.floor(meters) + ' m'
    if(meters < 5000)
        return distanceFormatPrecise.format(meters / 1000) + ' km'
    else
        return distanceFormat.format(meters / 1000) + ' km'
}

export function convertToQueryText(hit: GeocodingHit) {
    let result = convertToName(hit, ', ')
    result += convertToStreet(hit, ', ')
    result += convertToCity(hit, ', ')
    result += convertToCountry(hit)

    return result
}

function convertToName(hit: GeocodingHit, appendix: string) {
    return hit.name === hit.street ? '' : hit.name + appendix
}

function convertToStreet(hit: GeocodingHit, appendix: string) {
    if (hit.housenumber && hit.street) return hit.street + ' ' + hit.housenumber + appendix
    if (hit.street) return hit.street + appendix
    return ''
}

function convertToCity(hit: GeocodingHit, appendix: string) {
    if (hit.city && hit.postcode) return hit.postcode + ' ' + hit.city + appendix
    if (hit.city) return hit.city + appendix
    if (hit.postcode) return hit.postcode + appendix
    return ''
}

function convertToCountry(hit: GeocodingHit) {
    return hit.country ? hit.country : ''
}

export function coordinateToText(coord: Coordinate): string {
    return Math.round(coord.lat * 1e6) / 1e6 + ',' + Math.round(coord.lng * 1e6) / 1e6
}<|MERGE_RESOLUTION|>--- conflicted
+++ resolved
@@ -7,23 +7,17 @@
     const minutes = Math.floor((seconds % 3600000) / 60000)
 
     const hourText = hours > 0 ? hours + ' h' : ''
-    if(minutes == 0) return hourText
+    if (minutes == 0) return hourText
     return hourText + ' ' + minutes + ' min'
 }
 
-<<<<<<< HEAD
 const distanceFormatPrecise = new Intl.NumberFormat(undefined, { maximumFractionDigits: 1 })
 const distanceFormat = new Intl.NumberFormat(undefined, { maximumFractionDigits: 0 })
-=======
-const distanceFormat = new Intl.NumberFormat(undefined, { maximumFractionDigits: 1 })
 
->>>>>>> fc3aa14e
 export function metersToText(meters: number) {
     if (meters < 1000) return Math.floor(meters) + ' m'
-    if(meters < 5000)
-        return distanceFormatPrecise.format(meters / 1000) + ' km'
-    else
-        return distanceFormat.format(meters / 1000) + ' km'
+    if (meters < 5000) return distanceFormatPrecise.format(meters / 1000) + ' km'
+    else return distanceFormat.format(meters / 1000) + ' km'
 }
 
 export function convertToQueryText(hit: GeocodingHit) {
