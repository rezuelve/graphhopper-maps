--- conflicted
+++ resolved
@@ -1,8 +1,6 @@
-<<<<<<< HEAD
 import { GeocodingHit } from '@/api/graphhopper'
-=======
+
 import { Coordinate } from '@/stores/QueryStore'
->>>>>>> 59471491
 
 export function milliSecondsToText(seconds: number) {
     const hours = Math.floor(seconds / 3600000)
@@ -18,7 +16,6 @@
     return distanceFormat.format(meters / 1000) + ' km'
 }
 
-<<<<<<< HEAD
 export function convertToQueryText(hit: GeocodingHit) {
     let result = convertToName(hit, ', ')
     result += convertToStreet(hit, ', ')
@@ -47,8 +44,8 @@
 
 function convertToCountry(hit: GeocodingHit) {
     return hit.country ? hit.country : ''
-=======
+}
+
 export function coordinateToText(coord: Coordinate): string {
     return Math.round(coord.lat * 1e6) / 1e6 + ',' + Math.round(coord.lng * 1e6) / 1e6;
->>>>>>> 59471491
 }