--- conflicted
+++ resolved
@@ -21,16 +21,13 @@
 import { ApiImpl } from '@/api/Api'
 import ErrorStore from '@/stores/ErrorStore'
 import MapOptionsStore from '@/stores/MapOptionsStore'
-<<<<<<< HEAD
 import LocationStore from '@/stores/LocationStore'
 import { SpeechSynthesizer } from './SpeechSynthesizer'
-=======
 import PathDetailsStore from '@/stores/PathDetailsStore'
 import ViewportStore from '@/stores/ViewportStore'
 import NavBar from '@/NavBar'
 
 setTranslation(navigator.language)
->>>>>>> f8056981
 
 let speechSynthesizer = new SpeechSynthesizer(navigator.language)
 // set up state management
@@ -46,12 +43,9 @@
     infoStore: new ApiInfoStore(),
     errorStore: new ErrorStore(),
     mapOptionsStore: new MapOptionsStore(),
-<<<<<<< HEAD
-    locationStore: new LocationStore(speechSynthesizer)
-=======
+    locationStore: new LocationStore(speechSynthesizer),
     pathDetailsStore: new PathDetailsStore(),
     viewportStore: new ViewportStore(routeStore, () => smallScreenMediaQuery.matches),
->>>>>>> f8056981
 })
 
 // register stores at dispatcher to receive actions
@@ -60,12 +54,9 @@
 Dispatcher.register(getApiInfoStore())
 Dispatcher.register(getErrorStore())
 Dispatcher.register(getMapOptionsStore())
-<<<<<<< HEAD
 Dispatcher.register(getLocationStore())
-=======
 Dispatcher.register(getPathDetailsStore())
 Dispatcher.register(getViewportStore())
->>>>>>> f8056981
 
 api.infoWithDispatch() // get infos about the api as soon as possible
 
